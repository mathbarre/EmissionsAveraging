#%% Compute Wasserstein barycenter
import numpy as np
import pylab as pl
import matplotlib.pyplot as plt
import ot
import os
import rasterio
from rasterio.enums import Resampling
from utils.dev_unbalanced import (
    barycenter_unbalanced_stabilized,
    barycenter_unbalanced_sinkhorn2D,
    barycenter_unbalanced_sinkhorn2D_wind,
)
from numba import njit


<<<<<<< HEAD
#place = "pennsylvania"
place = "permian"
place = "middle_east"


if place == "hassirmel" :
    basepath = ''
elif place == "pennsylvania" :
    basepath = './data/pennsylvania_mines_reprojected/'
elif place == "dhakka" :
    basepath = ''    
elif place == "permian" :
    basepath = './data/permian_wind_reprojected/'    
elif place == "middle_east" :
    basepath = './data/middle_east_reprojected/'   
else :
    basepath = ''

#%% Form data matrix

# dimx = 78
# dimy= 87
# dimx = 78
# dimy = 87
dimx = 64
dimy = 119



quality_thres = 1
cm = 'OrRd'
A = np.zeros((2,1))
wind = np.zeros((2,1))
weight = np.zeros(1)
count_nan = np.zeros((dimx,dimy))
for root, dirs, files in os.walk(basepath):
    for name in files:
        if os.path.splitext(name)[1] == ".tif" or os.path.splitext(name)[1] == ".tiff":
            ptth=os.path.join(root,name)
            dataset = rasterio.open(ptth)
            
            dimx_true,dimy_true = dataset.shape
            data = dataset.read(out_shape=(dataset.count, dimx, dimy), resampling=Resampling.bilinear)
            
            data[0,data[0,:,:]==0]=np.nan
            
            img1 = data[0,:,:] # 2 is the mask
            quality = (data[1,:,:]>= quality_thres).sum()
            data[0,data[1,:,:]<=quality_thres] = np.nan
            dta = np.nan_to_num(data[0,:,:], copy=True, nan=0.0)
            
            

            if ((data[1,:,:]>= quality_thres)*dta).sum() >0 :
                w2 = np.average(data[3,:,:],weights=(data[1,:,:]>= quality_thres)*dta) # West-East
                w1 = np.average(data[4,:,:],weights=(data[1,:,:]>= quality_thres)*dta) # South-North
                w1 = -w1 
            else :
                w1 = 0
                w2 = 0
            a=np.clip(data[0,:,:].flatten(),0,np.inf)
            
            if np.nansum(a) != 0 :
                count_nan = (count_nan + np.isnan(data[0,:,:])*1)
                if (A==0).all():
                    A = a
                    #weight = np.nansum(a)
                    weight = sum(1-(np.isnan(a)))
                else:
                    A=np.vstack((A,a))
                   
                    #weight = np.vstack((weight,np.nansum(a)))
                    weight = np.vstack((weight,sum(1-(np.isnan(a)))))
                if (wind==0).all():
                    wind = np.array([[w1],[w2]])
                else:
                    wind= np.hstack((wind,np.array([[w1],[w2]])))
#A=A/np.nanmax(A.flatten())  

# med = np.nanmedian(A.flatten()) 
# mn = np.nanmin(A.flatten())
# A=(A-mn)/med
A = A[:,:]
A=A/np.nanmedian(A.flatten()) 
A=np.clip(A,0,10) # CHECK: large outliers
np.nan_to_num(A, copy=False, nan=0.0) # Fill nans with zeros

#A=np.clip(A,0,10) # CHECK: large outliers
np.nan_to_num(A, copy=False, nan=0.0) # Fill nans with zeros
weight= weight/weight.sum()
wind= wind[:,:]

#%%
=======
# %%
>>>>>>> 9a552e7e
@njit
def windMtxLoop(direction, speed, m, n, time=1):
    M = np.zeros((m * n, m * n))
    x = np.column_stack(np.nonzero(np.ones((m, n)))) * np.array(
        [dimx_true / dimx, dimy_true / dimy]
    )
    for i in range(m * n):
        for j in range(m * n):
            # WARNING row index corresponds to move on the North/South axis
            proj = direction[0] * (x[j][0] - x[i][0]) + direction[1] * (
                    x[j][1] - x[i][1]
            )
            M[i, j] = max(
                0,
                (x[j][0] - x[i][0]) ** 2
                + (x[j][1] - x[i][1]) ** 2
                + speed * time * proj,
            )
    return M

<<<<<<< HEAD
def windMtx(direction,speed,m,n,time=1):
    M = np.zeros((m*n,m*n))
    x=np.column_stack(np.nonzero(np.ones((m,n))))*np.array([dimx_true/dimx,dimy_true/dimy])
    XX =np.array([np.dot(x,direction)]).T
    proj = XX.T-XX
    #WARNING row index corresponds to move on the North/South axis
    M = ot.dist(x) + speed*time*proj
    M = (abs(M)+M)/2
    return M


#%%
#using wasserstein ficher rao metric
@njit
def Mfr(m,n,delta,max_val):
    M = -np.ones((m*n,m*n))
    x=np.column_stack(np.nonzero(np.ones((m,n))))*np.array([dimx_true/dimx,dimy_true/dimy])
    for i in range(m*n):
        for j in range(m*n):
            #WARNING row index corresponds to move on the North/South axis
            if np.sqrt((x[i]-x[j])[0]**2+(x[i]-x[j])[1]**2)/2/delta <= np.pi/2:
                M[i,j] = -np.log(np.cos(np.sqrt((x[i]-x[j])[0]**2+(x[i]-x[j])[1]**2)/2/delta)**2)
    mx = M.max()+1                
    for i in range(m*n):
        for j in range(m*n):
            if M[i,j] == -1:
                M[i,j] = mx    
    return M

delta=25
#delta=17
M_wfr = Mfr(dimx,dimy,delta,1)
M_wfr = M_wfr/M_wfr.max()


#%%


#wind = np.zeros((2,A.shape[0]))
x=np.column_stack(np.nonzero(np.ones((dimx,dimy))))*np.array([dimx_true/dimx,dimy_true/dimy])

M = ot.dist(x)
M = M/ M.max()


Cx = ot.dist(dimx_true/dimx*np.array(np.nonzero(np.ones((dimx)))).T)
Cy = ot.dist(dimy_true/dimy*np.array(np.nonzero(np.ones((dimy)))).T)
costMax = (Cx.max()+Cy.max())
Cx = Cx/costMax
Cy = Cy/costMax
#%%Construct wind dependent cost matrices


xs = np.arange(Cx.shape[0])
ys = np.arange(Cy.shape[0])
Cx_ = (xs[:,None]-xs)**2
Cy_ = (ys[:,None]-ys)**2

Cxs = np.zeros((Cx.shape[0],Cx.shape[1],A.shape[0]))
Cys = np.zeros((Cy.shape[0],Cy.shape[1],A.shape[0]))

wind_factor = 0.15


for i in range(A.shape[0]):
    """
     In the barycenter formulation, the barycenter is the second argument of W(_,_)
     Thus the cost c(x1,x2) corresponds to move from the barycenter at x2 to x1
    """
    
    # Cxw = Cx_ -wind_factor*wind[0,i]*(xs[:,None]-xs)
    # Cyw = Cy_ -wind_factor*wind[1,i]*(ys[:,None]-ys)
    Cxw = Cx_ -wind_factor*wind[0,i]*(xs[:,None]-xs)*abs((xs[:,None]-xs))
    Cyw = Cy_ -wind_factor*wind[1,i]*(ys[:,None]-ys)*abs((ys[:,None]-ys))
    costMaxw = (Cxw.max()+Cyw.max())
    Cxs[:,:,i] = Cxw/costMaxw
    Cys[:,:,i] = Cyw/costMaxw

    



#%%
#A = A[100:300,:]
#A = A[:250,:]
reg=0.0008
reg_m=0.5
Tot = A.reshape((A.shape[0],dimx,dimy))
Tot = Tot.swapaxes(0,1).swapaxes(1,2)
#G1=barycenter_unbalanced_stabilized_dev(np.transpose(A[:,:]), Ms, reg, reg_m,weights=None,numItermax=500, stopThr=1e-04, verbose=True, log=True,tau=1e17)
#G3=ot.barycenter_unbalanced(np.transpose(A[:,:]), M_wfr, 0.0015,0.3,method='sinkhorn_stabilized',weights=None, numItermax=500, stopThr=1e-04, verbose=True, log=True,tau=1e18)
G3=ot.barycenter_unbalanced(np.transpose(A[:,:]), M_wfr, 0.0015,0.6,method='sinkhorn_stabilized',weights=None, numItermax=500, stopThr=1e-04, verbose=True, log=True,tau=1e18)
#G2=ot.barycenter_unbalanced(np.transpose(A[:,:]), M, reg,reg_m,method='sinkhorn_stabilized',weights=None, numItermax=500, stopThr=1e-04, verbose=True, log=True,tau=1e17)
#G2=barycenter_unbalanced_stabilized(np.transpose(A[:,:]), M, 2*reg,reg_m,weights=None, numItermax=500, stopThr=1e-04, verbose=True, log=True,tau=1e17)
#G2D =  barycenter_unbalanced_sinkhorn2D(Tot[:,:,:], Cx,Cy, reg, reg_m, weights=None, numItermax=300, stopThr=1e-4,verbose=True, log=True,logspace=True,reg_K=1e-16)
#G2Dw = barycenter_unbalanced_sinkhorn2D_wind(Tot[:,:,:], Cxs,Cys, reg, reg_m, weights=None, numItermax=300, stopThr=1e-4,verbose=True, log=True,logspace=True,reg_K=1e-16)
#imgwind=G1[0].reshape(img1.shape)
#img_l2=G2[0][:].reshape(img1.shape)   
img_wfr=G3[0][:].reshape(img1.shape)
img_2D = G2D[0]
img_2Dw = G2Dw[0]
#imgwind=G1[0].reshape(img1.shape)

# Compute simple mean
imgm=A[:,:].mean(axis=0).reshape(img1.shape)
# Plot result
cm = 'OrRd'
ax1 = plt.subplot(141)
pl.imshow(imgm, cmap=cm)
#pl.colorbar()

pl.axis('off')
ax1 = plt.subplot(142)
pl.imshow(img_wfr, cmap=cm)
#pl.colorbar()

pl.axis('off')

ax1 = plt.subplot(143)
pl.imshow(img_2D, cmap=cm)
#pl.colorbar()

pl.axis('off')

ax1 = plt.subplot(144)
pl.imshow(img_2Dw, cmap=cm)
#pl.colorbar()

pl.axis('off')
# ax1 = plt.subplot(143)
# pl.imshow(imgwind, cmap=cm)
# pl.colorbar()

# pl.axis('off')
# ax1 = plt.subplot(144)
# pl.imshow(img_wfr, cmap=cm)
# pl.colorbar()

# pl.axis('off')

pl.show()
=======
>>>>>>> 9a552e7e

def windMtx(direction, speed, m, n, time=1):
    M = np.zeros((m * n, m * n))
    x = np.column_stack(np.nonzero(np.ones((m, n)))) * np.array(
        [dimx_true / dimx, dimy_true / dimy]
    )
    XX = np.array([np.dot(x, direction)]).T
    proj = XX.T - XX
    # WARNING row index corresponds to move on the North/South axis
    M = ot.dist(x) + speed * time * proj
    M = (abs(M) + M) / 2
    return M



<<<<<<< HEAD
# %%
image = img_wfr
wfr = 1
wd = 0
mn = 0
transform = dataset.transform * dataset.transform.scale(
        (dataset.width / image.shape[1]),
        (dataset.height / image.shape[0]))
if wfr :
    new_dataset = rasterio.open("../DS3/"+place+"_dim_"+str(dimx)+"_"+str(dimy)+"_quality_thres_"+str(quality_thres)+"_reg_"+str(round(reg,4))+"_reg_m_"+str(round(reg_m,4))+'_delta_'+str(delta)+'_wfrcost.tif','w',    driver='GTiff',height=image.shape[0],width=image.shape[1],count=1,dtype=image.dtype,crs=dataset.crs,transform=transform)
elif wd :
    new_dataset = rasterio.open("../DS3/"+place+"_dim_"+str(dimx)+"_"+str(dimy)+"_quality_thres_"+str(quality_thres)+"_reg_"+str(round(reg,4))+"_reg_m_"+str(round(reg_m,4))+'_windfactor_'+str(wind_factor)+'_wind.tif','w',    driver='GTiff',height=image.shape[0],width=image.shape[1],count=1,dtype=image.dtype,crs=dataset.crs,transform=transform)
elif mn :
    new_dataset = rasterio.open("../DS3/"+place+"_dim_"+str(dimx)+"_"+str(dimy)+"_quality_thres_"+str(quality_thres)+"_reg_"+str(round(reg,4))+"_reg_m_"+str(round(reg_m,4))+'_mean.tif','w',    driver='GTiff',height=image.shape[0],width=image.shape[1],count=1,dtype=image.dtype,crs=dataset.crs,transform=transform)
else :
    new_dataset = rasterio.open("../DS3/"+place+"_dim_"+str(dimx)+"_"+str(dimy)+"_quality_thres_"+str(quality_thres)+"_reg_"+str(round(reg,4))+"_reg_m_"+str(round(reg_m,4))+'.tif','w',    driver='GTiff',height=image.shape[0],width=image.shape[1],count=1,dtype=image.dtype,crs=dataset.crs,transform=transform)

new_dataset.write(image,1)
new_dataset.close()
# %%
=======
def main():
    # place = "pennsylvania"
    place = "permian"

    if place == "hassirmel":
        basepath = ""
    elif place == "pennsylvania":
        basepath = "./data/pennsylvania_mines_reprojected/"
    elif place == "dhakka":
        basepath = ""
    elif place == "permian":
        basepath = "./data/permian_wind_reprojected/"
    elif place == "middle_east":
        basepath = ""
    else:
        basepath = ""

    #%% Form data matrix

    dimx = 78
    dimy = 87
    # dimx = 78
    # dimy = 87
    # dimx = 64
    # dimy = 119

    A, dimx_true, dimy_true, img1, wind = load_data(basepath, dimx, dimy)


    #%%
    # using wasserstein ficher rao metric
    # @njit
    # def Mfr(m,n,delta,max_val):
    #     M = -np.ones((m*n,m*n))
    #     x=np.column_stack(np.nonzero(np.ones((m,n))))*np.array([dimx_true/dimx,dimy_true/dimy])
    #     for i in range(m*n):
    #         for j in range(m*n):
    #             #WARNING row index corresponds to move on the North/South axis
    #             if np.sqrt((x[i]-x[j])[0]**2+(x[i]-x[j])[1]**2)/2/delta <= np.pi/2:
    #                 M[i,j] = -np.log(np.cos(np.sqrt((x[i]-x[j])[0]**2+(x[i]-x[j])[1]**2)/2/delta)**2)
    #     mx = M.max()+1
    #     for i in range(m*n):
    #         for j in range(m*n):
    #             if M[i,j] == -1:
    #                 M[i,j] = mx
    #     return M

    # delta=15
    # M_wfr = Mfr(dimx,dimy,delta,1)
    # M_wfr = M_wfr/M_wfr.max()

    #%%

    # wind = np.zeros((2,A.shape[0]))
    x = np.column_stack(np.nonzero(np.ones((dimx, dimy)))) * np.array(
        [dimx_true / dimx, dimy_true / dimy]
    )

    M = ot.dist(x)
    M = M / M.max()

    Cx, Cxs, Cy, Cys = compute_cost_matrices(A, dimx, dimx_true, dimy, dimy_true, wind)

    #%%

    reg = 0.001
    reg_m = 0.5
    Tot = A.reshape((A.shape[0], dimx, dimy))
    Tot = Tot.swapaxes(0, 1).swapaxes(1, 2)
    # G1=barycenter_unbalanced_stabilized_dev(np.transpose(A[:,:]), Ms, reg, reg_m,weights=None,numItermax=500, stopThr=1e-04, verbose=True, log=True,tau=1e17)
    # G3=ot.barycenter_unbalanced(np.transpose(A[:,:]), M_wfr, reg,reg_m,method='sinkhorn_stabilized',weights=None, numItermax=500, stopThr=1e-04, verbose=True, log=True,tau=1e18)
    # G2=ot.barycenter_unbalanced(np.transpose(A[:,:]), M, reg,reg_m,method='sinkhorn_stabilized',weights=None, numItermax=500, stopThr=1e-04, verbose=True, log=True,tau=1e17)
    G2 = barycenter_unbalanced_stabilized(
        np.transpose(A[:, :]),
        M,
        2 * reg,
        reg_m,
        weights=None,
        numItermax=500,
        stopThr=1e-04,
        verbose=True,
        log=True,
        tau=1e17,
    )
    G2D = barycenter_unbalanced_sinkhorn2D(
        Tot[:, :, :],
        Cx,
        Cy,
        reg,
        reg_m,
        weights=None,
        numItermax=200,
        stopThr=1e-4,
        verbose=True,
        log=True,
        logspace=True,
        reg_K=1e-16,
    )
    G2Dw = barycenter_unbalanced_sinkhorn2D_wind(
        Tot[:, :, :],
        Cxs,
        Cys,
        reg,
        reg_m,
        weights=None,
        numItermax=200,
        stopThr=1e-4,
        verbose=True,
        log=True,
        logspace=True,
        reg_K=1e-16,
    )
    show_results(A, G2, G2D, G2Dw, img1)


def show_results(A, G2, G2D, G2Dw, img1):
    # imgwind=G1[0].reshape(img1.shape)
    img_l2 = G2[0][:].reshape(img1.shape)
    # img_wfr=G3[0][:].reshape(img1.shape)
    img_2D = G2D[0]
    img_2Dw = G2Dw[0]
    # imgwind=G1[0].reshape(img1.shape)
    # Compute simple mean
    imgm = A[:, :].mean(axis=0).reshape(img1.shape)
    # Plot result
    cm = "OrRd"
    ax1 = plt.subplot(141)
    pl.imshow(imgm, cmap=cm)
    # pl.colorbar()
    pl.axis("off")
    ax1 = plt.subplot(142)
    pl.imshow(img_l2, cmap=cm)
    # pl.colorbar()
    pl.axis("off")
    ax1 = plt.subplot(143)
    pl.imshow(img_2D, cmap=cm)
    # pl.colorbar()
    pl.axis("off")
    ax1 = plt.subplot(144)
    pl.imshow(img_2Dw, cmap=cm)
    # pl.colorbar()
    pl.axis("off")
    # ax1 = plt.subplot(143)
    # pl.imshow(imgwind, cmap=cm)
    # pl.colorbar()
    # pl.axis('off')
    # ax1 = plt.subplot(144)
    # pl.imshow(img_wfr, cmap=cm)
    # pl.colorbar()
    # pl.axis('off')
    pl.show()


def compute_cost_matrices(A, dimx, dimx_true, dimy, dimy_true, wind):
    Cx = ot.dist(dimx_true / dimx * np.array(np.nonzero(np.ones((dimx)))).T)
    Cy = ot.dist(dimy_true / dimy * np.array(np.nonzero(np.ones((dimy)))).T)
    costMax = Cx.max() + Cy.max()
    Cx = Cx / costMax
    Cy = Cy / costMax
    # %%Construct wind dependent cost matrices
    xs = np.arange(Cx.shape[0])
    ys = np.arange(Cy.shape[0])
    Cx_ = (xs[:, None] - xs) ** 2
    Cy_ = (ys[:, None] - ys) ** 2
    Cxs = np.zeros((Cx.shape[0], Cx.shape[1], A.shape[0]))
    Cys = np.zeros((Cy.shape[0], Cy.shape[1], A.shape[0]))
    wind_factor = 8
    for i in range(A.shape[0]):
        """
         In the barycenter formulation, the barycenter is the second argument of W(_,_)
         Thus the cost c(x1,x2) corresponds to move from the barycenter at x2 to x1
        """

        Cxw = Cx_ - wind_factor * wind[0, i] * (xs[:, None] - xs)
        Cyw = Cy_ - wind_factor * wind[1, i] * (ys[:, None] - ys)
        costMaxw = Cxw.max() + Cyw.max()
        Cxs[:, :, i] = Cxw / costMaxw
        Cys[:, :, i] = Cyw / costMaxw
    return Cx, Cxs, Cy, Cys


def load_data(basepath, dimx, dimy):
    quality_thres = 10
    cm = "OrRd"
    A = np.zeros((2, 1))
    wind = np.zeros((2, 1))
    weight = np.zeros(1)
    count_nan = np.zeros((dimx, dimy))
    for root, dirs, files in os.walk(basepath):
        for name in files:
            if (
                    os.path.splitext(name)[1] == ".tif"
                    or os.path.splitext(name)[1] == ".tiff"
            ):
                ptth = os.path.join(root, name)
                dataset = rasterio.open(ptth)

                dimx_true, dimy_true = dataset.shape
                data = dataset.read(
                    out_shape=(dataset.count, dimx, dimy),
                    resampling=Resampling.bilinear,
                )

                data[0, data[0, :, :] == 0] = np.nan

                img1 = data[0, :, :]  # 2 is the mask
                quality = (data[1, :, :] >= quality_thres).sum()
                data[0, data[1, :, :] <= quality_thres] = np.nan
                dta = np.nan_to_num(data[0, :, :], copy=True, nan=0.0)

                if ((data[1, :, :] >= quality_thres) * dta).sum() > 0:
                    w2 = np.average(
                        data[3, :, :], weights=(data[1, :, :] >= quality_thres) * dta
                    )  # West-East
                    w1 = np.average(
                        data[4, :, :], weights=(data[1, :, :] >= quality_thres) * dta
                    )  # South-North
                    w1 = -w1
                else:
                    w1 = 0
                    w2 = 0
                a = np.clip(data[0, :, :].flatten(), 0, np.inf)

                if np.nansum(a) != 0:
                    count_nan = count_nan + np.isnan(data[0, :, :]) * 1
                    if (A == 0).all():
                        A = a
                        # weight = np.nansum(a)
                        weight = sum(1 - (np.isnan(a)))
                    else:
                        A = np.vstack((A, a))

                        # weight = np.vstack((weight,np.nansum(a)))
                        weight = np.vstack((weight, sum(1 - (np.isnan(a)))))
                    if (wind == 0).all():
                        wind = np.array([[w1], [w2]])
                    else:
                        wind = np.hstack((wind, np.array([[w1], [w2]])))
    # A=A/np.nanmax(A.flatten())
    # med = np.nanmedian(A.flatten())
    # mn = np.nanmin(A.flatten())
    # A=(A-mn)/med
    A = A[:, :]
    A = A / np.nanmedian(A.flatten())
    A = np.clip(A, 0, 10)  # CHECK: large outliers
    np.nan_to_num(A, copy=False, nan=0.0)  # Fill nans with zeros
    # A=np.clip(A,0,10) # CHECK: large outliers
    np.nan_to_num(A, copy=False, nan=0.0)  # Fill nans with zeros
    weight = weight / weight.sum()
    wind = wind[:, :]
    return A, dimx_true, dimy_true, img1, wind


if __name__ == "__main__":
    main()
    # %%
>>>>>>> 9a552e7e
<|MERGE_RESOLUTION|>--- conflicted
+++ resolved
@@ -14,103 +14,7 @@
 from numba import njit
 
 
-<<<<<<< HEAD
-#place = "pennsylvania"
-place = "permian"
-place = "middle_east"
-
-
-if place == "hassirmel" :
-    basepath = ''
-elif place == "pennsylvania" :
-    basepath = './data/pennsylvania_mines_reprojected/'
-elif place == "dhakka" :
-    basepath = ''    
-elif place == "permian" :
-    basepath = './data/permian_wind_reprojected/'    
-elif place == "middle_east" :
-    basepath = './data/middle_east_reprojected/'   
-else :
-    basepath = ''
-
-#%% Form data matrix
-
-# dimx = 78
-# dimy= 87
-# dimx = 78
-# dimy = 87
-dimx = 64
-dimy = 119
-
-
-
-quality_thres = 1
-cm = 'OrRd'
-A = np.zeros((2,1))
-wind = np.zeros((2,1))
-weight = np.zeros(1)
-count_nan = np.zeros((dimx,dimy))
-for root, dirs, files in os.walk(basepath):
-    for name in files:
-        if os.path.splitext(name)[1] == ".tif" or os.path.splitext(name)[1] == ".tiff":
-            ptth=os.path.join(root,name)
-            dataset = rasterio.open(ptth)
-            
-            dimx_true,dimy_true = dataset.shape
-            data = dataset.read(out_shape=(dataset.count, dimx, dimy), resampling=Resampling.bilinear)
-            
-            data[0,data[0,:,:]==0]=np.nan
-            
-            img1 = data[0,:,:] # 2 is the mask
-            quality = (data[1,:,:]>= quality_thres).sum()
-            data[0,data[1,:,:]<=quality_thres] = np.nan
-            dta = np.nan_to_num(data[0,:,:], copy=True, nan=0.0)
-            
-            
-
-            if ((data[1,:,:]>= quality_thres)*dta).sum() >0 :
-                w2 = np.average(data[3,:,:],weights=(data[1,:,:]>= quality_thres)*dta) # West-East
-                w1 = np.average(data[4,:,:],weights=(data[1,:,:]>= quality_thres)*dta) # South-North
-                w1 = -w1 
-            else :
-                w1 = 0
-                w2 = 0
-            a=np.clip(data[0,:,:].flatten(),0,np.inf)
-            
-            if np.nansum(a) != 0 :
-                count_nan = (count_nan + np.isnan(data[0,:,:])*1)
-                if (A==0).all():
-                    A = a
-                    #weight = np.nansum(a)
-                    weight = sum(1-(np.isnan(a)))
-                else:
-                    A=np.vstack((A,a))
-                   
-                    #weight = np.vstack((weight,np.nansum(a)))
-                    weight = np.vstack((weight,sum(1-(np.isnan(a)))))
-                if (wind==0).all():
-                    wind = np.array([[w1],[w2]])
-                else:
-                    wind= np.hstack((wind,np.array([[w1],[w2]])))
-#A=A/np.nanmax(A.flatten())  
-
-# med = np.nanmedian(A.flatten()) 
-# mn = np.nanmin(A.flatten())
-# A=(A-mn)/med
-A = A[:,:]
-A=A/np.nanmedian(A.flatten()) 
-A=np.clip(A,0,10) # CHECK: large outliers
-np.nan_to_num(A, copy=False, nan=0.0) # Fill nans with zeros
-
-#A=np.clip(A,0,10) # CHECK: large outliers
-np.nan_to_num(A, copy=False, nan=0.0) # Fill nans with zeros
-weight= weight/weight.sum()
-wind= wind[:,:]
-
-#%%
-=======
 # %%
->>>>>>> 9a552e7e
 @njit
 def windMtxLoop(direction, speed, m, n, time=1):
     M = np.zeros((m * n, m * n))
@@ -131,150 +35,6 @@
             )
     return M
 
-<<<<<<< HEAD
-def windMtx(direction,speed,m,n,time=1):
-    M = np.zeros((m*n,m*n))
-    x=np.column_stack(np.nonzero(np.ones((m,n))))*np.array([dimx_true/dimx,dimy_true/dimy])
-    XX =np.array([np.dot(x,direction)]).T
-    proj = XX.T-XX
-    #WARNING row index corresponds to move on the North/South axis
-    M = ot.dist(x) + speed*time*proj
-    M = (abs(M)+M)/2
-    return M
-
-
-#%%
-#using wasserstein ficher rao metric
-@njit
-def Mfr(m,n,delta,max_val):
-    M = -np.ones((m*n,m*n))
-    x=np.column_stack(np.nonzero(np.ones((m,n))))*np.array([dimx_true/dimx,dimy_true/dimy])
-    for i in range(m*n):
-        for j in range(m*n):
-            #WARNING row index corresponds to move on the North/South axis
-            if np.sqrt((x[i]-x[j])[0]**2+(x[i]-x[j])[1]**2)/2/delta <= np.pi/2:
-                M[i,j] = -np.log(np.cos(np.sqrt((x[i]-x[j])[0]**2+(x[i]-x[j])[1]**2)/2/delta)**2)
-    mx = M.max()+1                
-    for i in range(m*n):
-        for j in range(m*n):
-            if M[i,j] == -1:
-                M[i,j] = mx    
-    return M
-
-delta=25
-#delta=17
-M_wfr = Mfr(dimx,dimy,delta,1)
-M_wfr = M_wfr/M_wfr.max()
-
-
-#%%
-
-
-#wind = np.zeros((2,A.shape[0]))
-x=np.column_stack(np.nonzero(np.ones((dimx,dimy))))*np.array([dimx_true/dimx,dimy_true/dimy])
-
-M = ot.dist(x)
-M = M/ M.max()
-
-
-Cx = ot.dist(dimx_true/dimx*np.array(np.nonzero(np.ones((dimx)))).T)
-Cy = ot.dist(dimy_true/dimy*np.array(np.nonzero(np.ones((dimy)))).T)
-costMax = (Cx.max()+Cy.max())
-Cx = Cx/costMax
-Cy = Cy/costMax
-#%%Construct wind dependent cost matrices
-
-
-xs = np.arange(Cx.shape[0])
-ys = np.arange(Cy.shape[0])
-Cx_ = (xs[:,None]-xs)**2
-Cy_ = (ys[:,None]-ys)**2
-
-Cxs = np.zeros((Cx.shape[0],Cx.shape[1],A.shape[0]))
-Cys = np.zeros((Cy.shape[0],Cy.shape[1],A.shape[0]))
-
-wind_factor = 0.15
-
-
-for i in range(A.shape[0]):
-    """
-     In the barycenter formulation, the barycenter is the second argument of W(_,_)
-     Thus the cost c(x1,x2) corresponds to move from the barycenter at x2 to x1
-    """
-    
-    # Cxw = Cx_ -wind_factor*wind[0,i]*(xs[:,None]-xs)
-    # Cyw = Cy_ -wind_factor*wind[1,i]*(ys[:,None]-ys)
-    Cxw = Cx_ -wind_factor*wind[0,i]*(xs[:,None]-xs)*abs((xs[:,None]-xs))
-    Cyw = Cy_ -wind_factor*wind[1,i]*(ys[:,None]-ys)*abs((ys[:,None]-ys))
-    costMaxw = (Cxw.max()+Cyw.max())
-    Cxs[:,:,i] = Cxw/costMaxw
-    Cys[:,:,i] = Cyw/costMaxw
-
-    
-
-
-
-#%%
-#A = A[100:300,:]
-#A = A[:250,:]
-reg=0.0008
-reg_m=0.5
-Tot = A.reshape((A.shape[0],dimx,dimy))
-Tot = Tot.swapaxes(0,1).swapaxes(1,2)
-#G1=barycenter_unbalanced_stabilized_dev(np.transpose(A[:,:]), Ms, reg, reg_m,weights=None,numItermax=500, stopThr=1e-04, verbose=True, log=True,tau=1e17)
-#G3=ot.barycenter_unbalanced(np.transpose(A[:,:]), M_wfr, 0.0015,0.3,method='sinkhorn_stabilized',weights=None, numItermax=500, stopThr=1e-04, verbose=True, log=True,tau=1e18)
-G3=ot.barycenter_unbalanced(np.transpose(A[:,:]), M_wfr, 0.0015,0.6,method='sinkhorn_stabilized',weights=None, numItermax=500, stopThr=1e-04, verbose=True, log=True,tau=1e18)
-#G2=ot.barycenter_unbalanced(np.transpose(A[:,:]), M, reg,reg_m,method='sinkhorn_stabilized',weights=None, numItermax=500, stopThr=1e-04, verbose=True, log=True,tau=1e17)
-#G2=barycenter_unbalanced_stabilized(np.transpose(A[:,:]), M, 2*reg,reg_m,weights=None, numItermax=500, stopThr=1e-04, verbose=True, log=True,tau=1e17)
-#G2D =  barycenter_unbalanced_sinkhorn2D(Tot[:,:,:], Cx,Cy, reg, reg_m, weights=None, numItermax=300, stopThr=1e-4,verbose=True, log=True,logspace=True,reg_K=1e-16)
-#G2Dw = barycenter_unbalanced_sinkhorn2D_wind(Tot[:,:,:], Cxs,Cys, reg, reg_m, weights=None, numItermax=300, stopThr=1e-4,verbose=True, log=True,logspace=True,reg_K=1e-16)
-#imgwind=G1[0].reshape(img1.shape)
-#img_l2=G2[0][:].reshape(img1.shape)   
-img_wfr=G3[0][:].reshape(img1.shape)
-img_2D = G2D[0]
-img_2Dw = G2Dw[0]
-#imgwind=G1[0].reshape(img1.shape)
-
-# Compute simple mean
-imgm=A[:,:].mean(axis=0).reshape(img1.shape)
-# Plot result
-cm = 'OrRd'
-ax1 = plt.subplot(141)
-pl.imshow(imgm, cmap=cm)
-#pl.colorbar()
-
-pl.axis('off')
-ax1 = plt.subplot(142)
-pl.imshow(img_wfr, cmap=cm)
-#pl.colorbar()
-
-pl.axis('off')
-
-ax1 = plt.subplot(143)
-pl.imshow(img_2D, cmap=cm)
-#pl.colorbar()
-
-pl.axis('off')
-
-ax1 = plt.subplot(144)
-pl.imshow(img_2Dw, cmap=cm)
-#pl.colorbar()
-
-pl.axis('off')
-# ax1 = plt.subplot(143)
-# pl.imshow(imgwind, cmap=cm)
-# pl.colorbar()
-
-# pl.axis('off')
-# ax1 = plt.subplot(144)
-# pl.imshow(img_wfr, cmap=cm)
-# pl.colorbar()
-
-# pl.axis('off')
-
-pl.show()
-=======
->>>>>>> 9a552e7e
 
 def windMtx(direction, speed, m, n, time=1):
     M = np.zeros((m * n, m * n))
@@ -290,28 +50,6 @@
 
 
 
-<<<<<<< HEAD
-# %%
-image = img_wfr
-wfr = 1
-wd = 0
-mn = 0
-transform = dataset.transform * dataset.transform.scale(
-        (dataset.width / image.shape[1]),
-        (dataset.height / image.shape[0]))
-if wfr :
-    new_dataset = rasterio.open("../DS3/"+place+"_dim_"+str(dimx)+"_"+str(dimy)+"_quality_thres_"+str(quality_thres)+"_reg_"+str(round(reg,4))+"_reg_m_"+str(round(reg_m,4))+'_delta_'+str(delta)+'_wfrcost.tif','w',    driver='GTiff',height=image.shape[0],width=image.shape[1],count=1,dtype=image.dtype,crs=dataset.crs,transform=transform)
-elif wd :
-    new_dataset = rasterio.open("../DS3/"+place+"_dim_"+str(dimx)+"_"+str(dimy)+"_quality_thres_"+str(quality_thres)+"_reg_"+str(round(reg,4))+"_reg_m_"+str(round(reg_m,4))+'_windfactor_'+str(wind_factor)+'_wind.tif','w',    driver='GTiff',height=image.shape[0],width=image.shape[1],count=1,dtype=image.dtype,crs=dataset.crs,transform=transform)
-elif mn :
-    new_dataset = rasterio.open("../DS3/"+place+"_dim_"+str(dimx)+"_"+str(dimy)+"_quality_thres_"+str(quality_thres)+"_reg_"+str(round(reg,4))+"_reg_m_"+str(round(reg_m,4))+'_mean.tif','w',    driver='GTiff',height=image.shape[0],width=image.shape[1],count=1,dtype=image.dtype,crs=dataset.crs,transform=transform)
-else :
-    new_dataset = rasterio.open("../DS3/"+place+"_dim_"+str(dimx)+"_"+str(dimy)+"_quality_thres_"+str(quality_thres)+"_reg_"+str(round(reg,4))+"_reg_m_"+str(round(reg_m,4))+'.tif','w',    driver='GTiff',height=image.shape[0],width=image.shape[1],count=1,dtype=image.dtype,crs=dataset.crs,transform=transform)
-
-new_dataset.write(image,1)
-new_dataset.close()
-# %%
-=======
 def main():
     # place = "pennsylvania"
     place = "permian"
@@ -567,5 +305,4 @@
 
 if __name__ == "__main__":
     main()
-    # %%
->>>>>>> 9a552e7e
+    # %%